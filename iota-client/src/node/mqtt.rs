// Copyright 2020 IOTA Stiftung
// SPDX-License-Identifier: Apache-2.0

use crate::{
    client::{Client, TopicEvent, TopicHandlerMap},
    Result,
};
use paho_mqtt::{
    Client as MqttClient, ConnectOptionsBuilder, CreateOptionsBuilder, DisconnectOptionsBuilder, MQTT_VERSION_3_1_1,
};
use regex::Regex;

<<<<<<< HEAD
use std::convert::TryFrom;
use std::sync::{Arc, RwLock};
use std::time::Duration;
=======
use std::{
    convert::TryFrom,
    sync::{Arc, Mutex},
    time::Duration,
};
>>>>>>> 9d08da1d

macro_rules! lazy_static {
    ($init:expr => $type:ty) => {{
        static mut VALUE: Option<$type> = None;
        static INIT: std::sync::Once = std::sync::Once::new();

        INIT.call_once(|| unsafe { VALUE = Some($init) });
        unsafe { VALUE.as_ref() }.expect("failed to get lazy static value")
    }};
}

/// A topic.
#[derive(Debug, Clone, Hash, Eq, PartialEq)]
pub struct Topic(String);

impl TryFrom<&str> for Topic {
    type Error = crate::Error;

    fn try_from(value: &str) -> std::result::Result<Self, Self::Error> {
        Self::new(value)
    }
}

impl Topic {
    /// Creates a new topic and checks if it's valid.
    pub fn new<S: Into<String>>(name: S) -> Result<Self> {
        let valid_topics = lazy_static!(
          ["milestones/latest", "milestones/solid", "messages", "messages/referenced"].to_vec() => Vec<&str>
        );
        let regexes = lazy_static!(
          [
            Regex::new(r"messages/([A-Fa-f0-9]{64})/metadata").unwrap(),
            Regex::new(r"outputs/([A-Fa-f0-9]{64})(\d{4})").unwrap(),
            // bech32 address
            Regex::new("addresses/(iota|atoi)1[A-Za-z0-9]+/outputs").unwrap(),
            // ED25519 address hex
            Regex::new("addresses/ed25519/([A-Fa-f0-9]{64})/outputs").unwrap(),
            Regex::new(r"messages/indexation/(\.)").unwrap()
          ].to_vec() => Vec<Regex>
        );
        let name = name.into();
        if valid_topics.iter().any(|valid| valid == &name) || regexes.iter().any(|re| re.is_match(&name)) {
            let topic = Self(name);
            Ok(topic)
        } else {
            Err(crate::Error::InvalidMqttTopic(name))
        }
    }
}

pub(crate) fn get_mqtt_client(client: &mut Client) -> Result<&MqttClient> {
    match client.mqtt_client {
        Some(ref c) => Ok(c),
        None => {
            for node in client.sync.read().unwrap().iter() {
                // node.set_path("mqtt");
                let uri = &format!(
                    "{}://{}:{}/mqtt",
                    if node.scheme() == "https" { "wss" } else { "ws" },
                    node.host_str().unwrap(),
                    node.port_or_known_default().unwrap()
                );
                let mqtt_options = CreateOptionsBuilder::new()
                    .server_uri(uri)
                    .client_id(format!("iota.rs-mqtt-client-{}", uri))
                    .finalize();
                let mut mqtt_client = MqttClient::new(mqtt_options)?;

                let conn_opts = ConnectOptionsBuilder::new()
                    .keep_alive_interval(Duration::from_secs(20))
                    .mqtt_version(MQTT_VERSION_3_1_1)
                    .clean_session(true)
                    .connect_timeout(client.broker_options.timeout)
                    .finalize();

                if mqtt_client.connect(conn_opts).is_ok() {
                    poll_mqtt(client.mqtt_topic_handlers.clone(), &mut mqtt_client);
                    client.mqtt_client = Some(mqtt_client);
                    break;
                }
            }
            client.mqtt_client.as_ref().ok_or(crate::Error::MqttConnectionNotFound)
        }
    }
}

fn poll_mqtt(mqtt_topic_handlers: Arc<RwLock<TopicHandlerMap>>, client: &mut MqttClient) {
    let receiver = client.start_consuming();
    std::thread::spawn(move || {
        while let Ok(message) = receiver.recv() {
            if let Some(message) = message {
                let topic = message.topic().to_string();
                let mqtt_topic_handlers_guard = mqtt_topic_handlers.read().unwrap();
                if let Some(handlers) = mqtt_topic_handlers_guard.get(&Topic(topic.clone())) {
                    let event = TopicEvent {
                        topic,
                        payload: message.payload_str().to_string(),
                    };
                    for handler in handlers {
                        handler(&event)
                    }
                }
            }
        }
    });
}

/// MQTT subscriber.
pub struct MqttManager<'a> {
    client: &'a mut Client,
}

impl<'a> MqttManager<'a> {
    /// Initializes a new instance of the mqtt subscriber.
    pub fn new(client: &'a mut Client) -> Self {
        Self { client }
    }

    /// Add a new topic to the list.
    pub fn topic(self, topic: Topic) -> MqttTopicManager<'a> {
        MqttTopicManager::new(self.client).topic(topic)
    }

    /// Add a collection of topics to the list.
    pub fn topics(self, topics: Vec<Topic>) -> MqttTopicManager<'a> {
        MqttTopicManager::new(self.client).topics(topics)
    }

    /// Unsubscribes from all subscriptions.
    pub fn unsubscribe(self) -> crate::Result<()> {
        MqttTopicManager::new(self.client).unsubscribe()
    }

    /// Disconnects the broker.
    /// This will clear the stored topic handlers and close the MQTT connection.
    pub fn disconnect(mut self) -> Result<()> {
        let timeout = self.client.broker_options.timeout;
        let client = get_mqtt_client(&mut self.client)?;

        let disconnect_options = DisconnectOptionsBuilder::new().timeout(timeout).finalize();
        client.disconnect(disconnect_options)?;
        self.client.mqtt_client = None;

        {
            let mqtt_topic_handlers = &self.client.mqtt_topic_handlers;
            let mut mqtt_topic_handlers = mqtt_topic_handlers.write().unwrap();
            mqtt_topic_handlers.clear()
        }

        Ok(())
    }
}

/// The MQTT topic manager.
/// Subscribes and unsubscribes from topics.
pub struct MqttTopicManager<'a> {
    client: &'a mut Client,
    topics: Vec<Topic>,
}

impl<'a> MqttTopicManager<'a> {
    /// Initializes a new instance of the mqtt topic manager.
    fn new(client: &'a mut Client) -> Self {
        Self { client, topics: vec![] }
    }

    /// Add a new topic to the list.
    pub fn topic(mut self, topic: Topic) -> Self {
        self.topics.push(topic);
        self
    }

    /// Add a collection of topics to the list.
    pub fn topics(mut self, topics: Vec<Topic>) -> Self {
        self.topics.extend(topics.into_iter());
        self
    }

    /// Subscribe to the given topics with the callback.
    pub fn subscribe<C: Fn(&crate::client::TopicEvent) + Send + Sync + 'static>(mut self, callback: C) -> Result<()> {
        let client = get_mqtt_client(&mut self.client)?;
        let cb = Arc::new(Box::new(callback) as Box<dyn Fn(&crate::client::TopicEvent) + Send + Sync + 'static>);
        client.subscribe_many(
            &self.topics.iter().map(|t| t.0.clone()).collect::<Vec<String>>(),
            &vec![1; self.topics.len()],
        )?;
        {
            let mqtt_topic_handlers = &self.client.mqtt_topic_handlers;
            let mut mqtt_topic_handlers = mqtt_topic_handlers.write().unwrap();
            for topic in self.topics {
                match mqtt_topic_handlers.get_mut(&topic) {
                    Some(handlers) => handlers.push(cb.clone()),
                    None => {
                        mqtt_topic_handlers.insert(topic, vec![cb.clone()]);
                    }
                }
            }
        }
        Ok(())
    }

    /// Unsubscribe from the given topics.
    /// If no topics were provided, the function will unsubscribe from every subscribed topic.
    pub fn unsubscribe(mut self) -> Result<()> {
        let topics = {
            let mqtt_topic_handlers = &self.client.mqtt_topic_handlers;
            let mqtt_topic_handlers = mqtt_topic_handlers.read().unwrap();
            if self.topics.is_empty() {
                mqtt_topic_handlers.keys().cloned().collect()
            } else {
                self.topics
            }
        };

        let client = get_mqtt_client(&mut self.client)?;
        client.unsubscribe_many(&topics.iter().map(|t| t.0.clone()).collect::<Vec<String>>())?;

        let empty_topic_handlers = {
            let mqtt_topic_handlers = &self.client.mqtt_topic_handlers;
            let mut mqtt_topic_handlers = mqtt_topic_handlers.write().unwrap();
            for topic in topics {
                mqtt_topic_handlers.remove(&topic);
            }
            mqtt_topic_handlers.is_empty()
        };

        if self.client.broker_options.automatic_disconnect && empty_topic_handlers {
            MqttManager::new(self.client).disconnect()?;
        }

        Ok(())
    }
}<|MERGE_RESOLUTION|>--- conflicted
+++ resolved
@@ -10,17 +10,11 @@
 };
 use regex::Regex;
 
-<<<<<<< HEAD
-use std::convert::TryFrom;
-use std::sync::{Arc, RwLock};
-use std::time::Duration;
-=======
 use std::{
     convert::TryFrom,
-    sync::{Arc, Mutex},
+    sync::{Arc, RwLock},
     time::Duration,
 };
->>>>>>> 9d08da1d
 
 macro_rules! lazy_static {
     ($init:expr => $type:ty) => {{
