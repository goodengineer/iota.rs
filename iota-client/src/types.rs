--- conflicted
+++ resolved
@@ -34,64 +34,6 @@
     }
 }
 
-<<<<<<< HEAD
-=======
-/// Response of GET /api/v1/info endpoint
-#[derive(Clone, Debug, Serialize, Deserialize)]
-pub struct NodeInfo {
-    /// Iota node Name
-    pub name: String,
-    /// Iota node version
-    pub version: String,
-    /// Connection status
-    #[serde(rename = "isHealthy")]
-    pub is_healthy: bool,
-    /// coordinator public key
-    #[serde(rename = "networkId")]
-    pub network_id: String,
-    /// Bech32 HRP
-    #[serde(rename = "bech32HRP")]
-    pub bech32_hrp: String,
-    /// minimum proof of work score
-    #[serde(rename = "minPowScore")]
-    pub min_pow_score: f64,
-    /// latest milestone index
-    #[serde(rename = "latestMilestoneIndex")]
-    pub latest_milestone_index: usize,
-    /// solid milestone index
-    #[serde(rename = "solidMilestoneIndex")]
-    pub solid_milestone_index: usize,
-    /// pruning index
-    #[serde(rename = "pruningIndex")]
-    pub pruning_index: usize,
-    /// features
-    pub features: Vec<String>,
-}
-
-impl ResponseType for NodeInfo {}
-
-/// Response of GET /api/v1/tips endpoint
-#[derive(Debug, Serialize, Deserialize)]
-pub(crate) struct Tips {
-    /// Message ID of tip 1
-    #[serde(rename = "tip1MessageId")]
-    pub(crate) tip1: String,
-    /// Message ID of tip 2
-    #[serde(rename = "tip2MessageId")]
-    pub(crate) tip2: String,
-}
-
-impl ResponseType for Tips {}
-
-#[derive(Debug, Serialize, Deserialize)]
-pub(crate) struct PostMessageId {
-    #[serde(rename = "messageId")]
-    pub(crate) message_id: String,
-}
-
-impl ResponseType for PostMessageId {}
-
->>>>>>> f1f5a4d7
 /// Collection of meesage ID
 #[derive(Debug, Serialize, Deserialize)]
 pub(crate) struct MessageIds {
