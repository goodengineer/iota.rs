--- conflicted
+++ resolved
@@ -229,11 +229,7 @@
                             if total_already_spent > total_to_spend {
                                 essence = essence.add_output(
                                     SignatureLockedSingleOutput::new(
-<<<<<<< HEAD
-                                        output.address,
-=======
                                         output_address,
->>>>>>> 2f7a9e51
                                         total_already_spent - total_to_spend,
                                     )
                                     .unwrap()
