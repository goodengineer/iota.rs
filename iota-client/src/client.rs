--- conflicted
+++ resolved
@@ -404,15 +404,6 @@
         GetBalanceBuilder::new(self, seed)
     }
 
-<<<<<<< HEAD
-    // /// Reattaches messages for provided message id. Messages can be reattached only if they are valid and haven't been
-    // /// confirmed for a while.
-    // pub async fn reattach(&self, message_id: &MessageId) -> Result<Message> {
-    //     let message = self.get_message().data(message_id).await?;
-    //     self.post_messages(&message).await?;
-    //     Ok(message)
-    // }
-=======
     /// Return the balance in iota for the given addresses; No seed or security level needed to do this
     /// since we are only checking and already know the addresses.
     pub async fn get_address_balances(
@@ -443,20 +434,6 @@
             return Err(Error::NoNeedPromoteOrReattach(message_id.to_string()));
         }
     }
-
-    /// Check if a transaction-message is confirmed.
-    /// Should GET `/transaction-messages/is-confirmed`
-    pub fn is_confirmed<'a>(
-        &self,
-        hashes: &'a [MessageId],
-    ) -> Result<HashMap<&'a MessageId, bool>> {
-        let mut map = HashMap::new();
-        for hash in hashes {
-            map.insert(hash, true);
-        }
-        Ok(map)
-    }
->>>>>>> 8886f5e2
 }
 
 // pub(crate) fn hex_to_message_id(data: &str) -> Result<MessageId> {
