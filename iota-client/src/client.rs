// Copyright 2020 IOTA Stiftung
// SPDX-License-Identifier: Apache-2.0

//! The Client module to connect through HORNET or Bee with API usages
use crate::{
    api::*,
    builder::{ClientBuilder, NetworkInfo},
    error::*,
    node::*,
    parse_response,
};

use bee_message::prelude::{Bech32Address, Message, MessageId, UTXOInput};
use bee_pow::providers::{MinerBuilder, Provider as PowProvider, ProviderBuilder as PowProviderBuilder};
use bee_rest_api::{
    handlers::{
        balance_ed25519::BalanceForAddressResponse, info::InfoResponse as NodeInfo, output::OutputResponse,
        tips::TipsResponse,
    },
    types::{MessageDto, MilestoneDto as MilestoneMetadata},
};
use bee_signing_ext::Seed;

use blake2::{
    digest::{Update, VariableOutput},
    VarBlake2b,
};
#[cfg(feature = "mqtt")]
use paho_mqtt::Client as MqttClient;
use reqwest::{IntoUrl, Url};
use tokio::{
    runtime::Runtime,
    sync::broadcast::{Receiver, Sender},
    time::{sleep, Duration as TokioDuration},
};

use std::{
    collections::{HashMap, HashSet},
    convert::{TryFrom, TryInto},
    hash::Hash,
    str::FromStr,
    sync::{Arc, RwLock},
    time::Duration,
};

#[cfg(feature = "mqtt")]
type TopicHandler = Box<dyn Fn(&TopicEvent) + Send + Sync>;
#[cfg(feature = "mqtt")]
pub(crate) type TopicHandlerMap = HashMap<Topic, Vec<Arc<TopicHandler>>>;

/// An event from a MQTT topic.
#[cfg(feature = "mqtt")]
#[derive(Debug, Clone, serde::Serialize)]
pub struct TopicEvent {
    /// the MQTT topic.
    pub topic: String,
    /// The MQTT event payload.
    pub payload: String,
}

/// The MQTT broker options.
#[cfg(feature = "mqtt")]
#[derive(Debug, Clone, serde::Deserialize)]
pub struct BrokerOptions {
    #[serde(default = "default_broker_automatic_disconnect", rename = "automaticDisconnect")]
    pub(crate) automatic_disconnect: bool,
    #[serde(default = "default_broker_timeout")]
    pub(crate) timeout: Duration,
    #[serde(default = "default_use_ws")]
    pub(crate) use_ws: bool,
}

#[cfg(feature = "mqtt")]
fn default_broker_automatic_disconnect() -> bool {
    true
}

#[cfg(feature = "mqtt")]
fn default_broker_timeout() -> Duration {
    Duration::from_secs(30)
}

#[cfg(feature = "mqtt")]
fn default_use_ws() -> bool {
    true
}

#[cfg(feature = "mqtt")]
impl Default for BrokerOptions {
    fn default() -> Self {
        Self {
            automatic_disconnect: default_broker_automatic_disconnect(),
            timeout: default_broker_timeout(),
            use_ws: default_use_ws(),
        }
    }
}

#[cfg(feature = "mqtt")]
impl BrokerOptions {
    /// Creates the default broker options.
    pub fn new() -> Self {
        Default::default()
    }

    /// Whether the MQTT broker should be automatically disconnected when all topics are unsubscribed or not.
    pub fn automatic_disconnect(mut self, automatic_disconnect: bool) -> Self {
        self.automatic_disconnect = automatic_disconnect;
        self
    }

    /// Sets the timeout used for the MQTT operations.
    pub fn timeout(mut self, timeout: Duration) -> Self {
        self.timeout = timeout;
        self
    }

    /// Decid if websockets or tcp will be used for the connection
    pub fn use_websockets(mut self, use_ws: bool) -> Self {
        self.use_ws = use_ws;
        self
    }
}

/// The miner builder.
#[derive(Default)]
pub struct ClientMinerBuilder {
    local_pow: bool,
}

impl ClientMinerBuilder {
    /// Sets the local PoW config
    pub fn with_local_pow(mut self, value: bool) -> Self {
        self.local_pow = value;
        self
    }
}

impl PowProviderBuilder for ClientMinerBuilder {
    type Provider = ClientMiner;

    fn new() -> Self {
        Self::default()
    }

    fn finish(self) -> ClientMiner {
        ClientMiner {
            local_pow: self.local_pow,
        }
    }
}

/// The miner used for PoW
pub struct ClientMiner {
    local_pow: bool,
}

impl PowProvider for ClientMiner {
    type Builder = ClientMinerBuilder;
    type Error = crate::Error;

    fn nonce(&self, bytes: &[u8], target_score: f64) -> std::result::Result<u64, Self::Error> {
        if self.local_pow {
            MinerBuilder::new()
                .with_num_workers(num_cpus::get())
                .finish()
                .nonce(bytes, target_score)
                .map_err(|e| crate::Error::Pow(e.to_string()))
        } else {
            Ok(0)
        }
    }
}

/// Each of the node APIs the client uses.
#[derive(Eq, PartialEq, Hash)]
pub enum Api {
    /// `get_health` API
    GetHealth,
    /// `get_info`API
    GetInfo,
    /// `get_tips` API
    GetTips,
    /// `post_message` API
    PostMessage,
    /// `post_message` API with remote pow
    PostMessageWithRemotePow,
    /// `get_output` API
    GetOutput,
    /// `get_milestone` API
    GetMilestone,
}

impl FromStr for Api {
    type Err = String;

    fn from_str(s: &str) -> std::result::Result<Self, Self::Err> {
        let t = match s {
            "GetHealth" => Self::GetHealth,
            "GetInfo" => Self::GetInfo,
            "GetTips" => Self::GetTips,
            "PostMessage" => Self::PostMessage,
            "PostMessageWithRemotePow" => Self::PostMessageWithRemotePow,
            "GetOutput" => Self::GetOutput,
            "GetMilestone" => Self::GetMilestone,
            _ => return Err(format!("unknown api kind `{}`", s)),
        };
        Ok(t)
    }
}

/// An instance of the client using HORNET or Bee URI
pub struct Client {
    #[allow(dead_code)]
    pub(crate) runtime: Option<Runtime>,
    /// Node pool of synced IOTA nodes
    pub(crate) sync: Arc<RwLock<HashSet<Url>>>,
    /// Flag to stop the node syncing
    pub(crate) sync_kill_sender: Option<Arc<Sender<()>>>,
    /// A reqwest Client to make Requests with
    pub(crate) client: reqwest::Client,
    /// A MQTT client to subscribe/unsubscribe to topics.
    #[cfg(feature = "mqtt")]
    pub(crate) mqtt_client: Option<MqttClient>,
    #[cfg(feature = "mqtt")]
    pub(crate) mqtt_topic_handlers: Arc<RwLock<TopicHandlerMap>>,
    #[cfg(feature = "mqtt")]
    pub(crate) broker_options: BrokerOptions,
    pub(crate) network_info: Arc<RwLock<NetworkInfo>>,
    /// HTTP request timeout.
    pub(crate) request_timeout: Duration,
    /// HTTP request timeout for each API call.
    pub(crate) api_timeout: HashMap<Api, Duration>,
}

impl std::fmt::Debug for Client {
    fn fmt(&self, f: &mut std::fmt::Formatter<'_>) -> std::fmt::Result {
        let mut d = f.debug_struct("Client");
        d.field("sync", &self.sync).field("client", &self.client);
        #[cfg(feature = "mqtt")]
        d.field("broker_options", &self.broker_options);
        d.field("network_info", &self.network_info).finish()
    }
}

impl Drop for Client {
    /// Gracefully shutdown the `Client`
    fn drop(&mut self) {
        if let Some(sender) = self.sync_kill_sender.take() {
            sender.send(()).expect("failed to stop syncing process");
        }

        if let Some(runtime) = self.runtime.take() {
            runtime.shutdown_background();
        }

        #[cfg(feature = "mqtt")]
        if self.mqtt_client.is_some() {
            self.subscriber()
                .disconnect()
                .expect("failed to disconnect MQTT client");
        }
    }
}

impl Client {
    /// Create the builder to instntiate the IOTA Client.
    pub fn builder() -> ClientBuilder {
        ClientBuilder::new()
    }

    /// Sync the node lists per node_sync_interval milliseconds
    pub(crate) fn start_sync_process(
        runtime: &Runtime,
        sync: Arc<RwLock<HashSet<Url>>>,
        nodes: HashSet<Url>,
        node_sync_interval: Duration,
        network_info: Arc<RwLock<NetworkInfo>>,
        mut kill: Receiver<()>,
    ) {
        let node_sync_interval = TokioDuration::from_nanos(node_sync_interval.as_nanos().try_into().unwrap());

        runtime.spawn(async move {
            loop {
                tokio::select! {
                    _ = async {
                            // delay first since the first `sync_nodes` call is made by the builder
                            // to ensure the node list is filled before the client is used
                            sleep(node_sync_interval).await;
                            Client::sync_nodes(&sync, &nodes, &network_info).await;
                    } => {}
                    _ = kill.recv() => {}
                }
            }
        });
    }

    pub(crate) async fn sync_nodes(
        sync: &Arc<RwLock<HashSet<Url>>>,
        nodes: &HashSet<Url>,
        network_info: &Arc<RwLock<NetworkInfo>>,
    ) {
        let mut synced_nodes = HashSet::new();

        for node_url in nodes {
            // Put the healty node url into the synced_nodes
            if let Ok(info) = Client::get_node_info(node_url.clone()).await {
                if info.is_healthy {
                    if network_info.read().unwrap().network != info.network_id {
                        continue;
                    }
                    let mut client_network_info = network_info.write().unwrap();
                    client_network_info.network_id = hash_network(&info.network_id);
                    client_network_info.min_pow_score = info.min_pow_score;
                    client_network_info.bech32_hrp = info.bech32_hrp;
                    if !client_network_info.local_pow {
                        if info.features.contains(&"PoW".to_string()) {
                            synced_nodes.insert(node_url.clone());
                        }
                    } else {
                        synced_nodes.insert(node_url.clone());
                    }
                }
            }
        }

        // Update the sync list
        *sync.write().unwrap() = synced_nodes;
    }

    /// Get a node candidate from the synced node pool.
    pub(crate) fn get_node(&self) -> Result<Url> {
        let pool = self.sync.read().unwrap();
        Ok(pool.iter().next().ok_or(Error::SyncedNodePoolEmpty)?.clone())
    }

    /// Gets the network id of the node we're connecting to.
    pub async fn get_network_id(&self) -> Result<u64> {
        let info = self.get_info().await?;
        let network_id = hash_network(&info.network_id);
        Ok(network_id)
    }

    /// Gets the miner to use based on the PoW setting
    pub fn get_pow_provider(&self) -> ClientMiner {
        ClientMinerBuilder::new()
            .with_local_pow(self.network_info.read().unwrap().local_pow)
            .finish()
    }

    /// Gets the network related information such as network_id and min_pow_score
    pub fn get_network_info(&self) -> NetworkInfo {
        self.network_info.read().unwrap().clone()
    }

    ///////////////////////////////////////////////////////////////////////
    // MQTT API
    //////////////////////////////////////////////////////////////////////

    /// Returns a handle to the MQTT topics manager.
    #[cfg(feature = "mqtt")]
    pub fn subscriber(&mut self) -> MqttManager<'_> {
        MqttManager::new(self)
    }

    //////////////////////////////////////////////////////////////////////
    // Node API
    //////////////////////////////////////////////////////////////////////

    fn get_timeout(&self, api: Api) -> Duration {
        *self.api_timeout.get(&api).unwrap_or(&self.request_timeout)
    }

    /// GET /health endpoint
    pub async fn get_node_health<T: IntoUrl>(url: T) -> Result<bool> {
        let mut url = url.into_url()?;
        url.set_path("health");
        let resp = reqwest::get(url).await?;

        match resp.status().as_u16() {
            200 => Ok(true),
            _ => Ok(false),
        }
    }

    /// GET /health endpoint
    pub async fn get_health(&self) -> Result<bool> {
        let mut url = self.get_node()?;
        url.set_path("health");
        let resp = self
            .client
            .get(url)
            .timeout(self.get_timeout(Api::GetHealth))
            .send()
            .await?;

        match resp.status().as_u16() {
            200 => Ok(true),
            _ => Ok(false),
        }
    }

    /// GET /api/v1/info endpoint
    pub async fn get_node_info<T: IntoUrl>(url: T) -> Result<NodeInfo> {
        let mut url = url.into_url()?;
        url.set_path("api/v1/info");
        let resp = reqwest::get(url).await?;
        #[derive(Debug, Serialize, Deserialize)]
        struct NodeInfoWrapper {
            data: NodeInfo,
        };
        parse_response!(resp, 200 => {
            Ok(resp.json::<NodeInfoWrapper>().await.unwrap().data)
        })
    }

    /// GET /api/v1/info endpoint
    pub async fn get_info(&self) -> Result<NodeInfo> {
        let mut url = self.get_node()?;
        url.set_path("api/v1/info");
        let resp = self
            .client
            .get(url)
            .timeout(self.get_timeout(Api::GetInfo))
            .send()
            .await?;

        #[derive(Debug, Serialize, Deserialize)]
        struct NodeInfoWrapper {
            data: NodeInfo,
        };
        parse_response!(resp, 200 => {
            Ok(resp.json::<NodeInfoWrapper>().await?.data)
        })
    }

    /// GET /api/v1/tips endpoint
    pub async fn get_tips(&self) -> Result<(MessageId, MessageId)> {
        let mut url = self.get_node()?;
        url.set_path("api/v1/tips");
        let resp = self
            .client
            .get(url)
            .timeout(self.get_timeout(Api::GetTips))
            .send()
            .await?;

        #[derive(Debug, Serialize, Deserialize)]
        struct TipsWrapper {
            data: TipsResponse,
        };
        parse_response!(resp, 200 => {
            let pair = resp.json::<TipsWrapper>().await?;
            let (mut tip1, mut tip2) = ([0u8; 32], [0u8; 32]);
            hex::decode_to_slice(pair.data.tip_1_message_id, &mut tip1)?;
            hex::decode_to_slice(pair.data.tip_2_message_id, &mut tip2)?;

            Ok((MessageId::from(tip1), MessageId::from(tip2)))
        })
    }

    /// POST /api/v1/messages endpoint
    pub async fn post_message(&self, message: &Message) -> Result<MessageId> {
        let mut url = self.get_node()?;
        url.set_path("api/v1/messages");

<<<<<<< HEAD
        let message: MessageJson = message.into();
=======
>>>>>>> 2f7a9e51
        let mut timeout = self.get_timeout(Api::PostMessage);
        if self.network_info.read().unwrap().local_pow {
            timeout = self.get_timeout(Api::PostMessageWithRemotePow);
        }
<<<<<<< HEAD
=======
        let message = MessageDto::try_from(message).expect("Can't convert message into json");
>>>>>>> 2f7a9e51
        let resp = self
            .client
            .post(url)
            .timeout(timeout)
            .header("content-type", "application/json; charset=UTF-8")
            .json(&message)
            .send()
            .await?;
        #[derive(Debug, Serialize, Deserialize)]
        struct MessageIdResponseWrapper {
            data: MessageIdWrapper,
        };
        #[derive(Debug, Serialize, Deserialize)]
        struct MessageIdWrapper {
            #[serde(rename = "messageId")]
            message_id: String,
        };
        parse_response!(resp, 201 => {
            let message_id = resp.json::<MessageIdResponseWrapper>().await?;
            let mut message_id_bytes = [0u8; 32];
            hex::decode_to_slice(message_id.data.message_id, &mut message_id_bytes)?;
            Ok(MessageId::from(message_id_bytes))
        })
    }

    /// GET /api/v1/messages/{messageId} endpoint
    pub fn get_message(&self) -> GetMessageBuilder<'_> {
        GetMessageBuilder::new(self)
    }

    /// GET /api/v1/outputs/{outputId} endpoint
    /// Find an output by its transaction_id and corresponding output_index.
    pub async fn get_output(&self, output_id: &UTXOInput) -> Result<OutputResponse> {
        let mut url = self.get_node()?;
        url.set_path(&format!(
            "api/v1/outputs/{}{}",
            output_id.output_id().transaction_id().to_string(),
            hex::encode(output_id.output_id().index().to_le_bytes())
        ));
        let resp = self
            .client
            .get(url)
            .timeout(self.get_timeout(Api::GetOutput))
            .send()
            .await?;

        #[derive(Debug, Serialize, Deserialize)]
        struct OutputWrapper {
            data: OutputResponse,
        };
        parse_response!(resp, 200 => {
            let output_response = resp.json::<OutputWrapper>().await?;
            Ok(output_response.data)
        })
    }
    /// Find all outputs based on the requests criteria. This method will try to query multiple nodes if
    /// the request amount exceed individual node limit.
    pub async fn find_outputs(
        &self,
        outputs: &[UTXOInput],
        addresses: &[Bech32Address],
    ) -> Result<Vec<OutputResponse>> {
        let mut output_metadata = Vec::<OutputResponse>::new();
        // Use a `HashSet` to prevent duplicate output.
        let mut output_to_query = HashSet::<UTXOInput>::new();

        // Collect the `UTXOInput` in the HashSet.
        for output in outputs {
            output_to_query.insert(output.to_owned());
        }

        // Use `get_address()` API to get the address outputs first,
        // then collect the `UTXOInput` in the HashSet.
        for address in addresses {
            let address_outputs = self.get_address().outputs(&address).await?;
            for output in address_outputs.iter() {
                output_to_query.insert(output.to_owned());
            }
        }

        // Use `get_output` API to get the `OutputMetadata`.
        for output in output_to_query {
            let meta_data = self.get_output(&output).await?;
            output_metadata.push(meta_data);
        }
        Ok(output_metadata)
    }

    /// GET /api/v1/addresses/{address} endpoint
    pub fn get_address(&self) -> GetAddressBuilder<'_> {
        GetAddressBuilder::new(self)
    }

    /// GET /api/v1/milestones/{index} endpoint
    /// Get the milestone by the given index.
    pub async fn get_milestone(&self, index: u64) -> Result<MilestoneMetadata> {
        let mut url = self.get_node()?;
        url.set_path(&format!("api/v1/milestones/{}", index));
        let resp = self
            .client
            .get(url)
            .timeout(self.get_timeout(Api::GetMilestone))
            .send()
            .await?;
        #[derive(Debug, Serialize, Deserialize)]
        struct MilestoneWrapper {
            data: MilestoneMetadata,
        };
        parse_response!(resp, 200 => {
            let milestone = resp.json::<MilestoneWrapper>().await?;
            Ok(milestone.data)
        })
    }

    /// Reattaches messages for provided message id. Messages can be reattached only if they are valid and haven't been
    /// confirmed for a while.
    pub async fn reattach(&self, message_id: &MessageId) -> Result<(MessageId, Message)> {
        let metadata = self.get_message().metadata(message_id).await?;
        if metadata.should_reattach.unwrap_or(false) {
            self.reattach_unchecked(message_id).await
        } else {
            Err(Error::NoNeedPromoteOrReattach(message_id.to_string()))
        }
    }

    async fn reattach_unchecked(&self, message_id: &MessageId) -> Result<(MessageId, Message)> {
        // Get the Message object by the MessageID.
        let message = self.get_message().data(message_id).await?;

        // Change the fields of parent1 and parent2.
        let tips = self.get_tips().await?;
        let reattach_message = Message::builder()
            .with_network_id(self.get_network_id().await?)
            .with_parent1(tips.0)
            .with_parent2(tips.1)
            .with_payload(message.payload().to_owned().unwrap())
            .finish()
            .map_err(|_| Error::TransactionError)?;

        // Post the modified
        let message_id = self.post_message(&reattach_message).await?;
        Ok((message_id, reattach_message))
    }

    /// Promotes a message. The method should validate if a promotion is necessary through get_message. If not, the
    /// method should error out and should not allow unnecessary promotions.
    pub async fn promote(&self, message_id: &MessageId) -> Result<(MessageId, Message)> {
        let metadata = self.get_message().metadata(message_id).await?;
        if metadata.should_promote.unwrap_or(false) {
            self.promote_unchecked(message_id).await
        } else {
            Err(Error::NoNeedPromoteOrReattach(message_id.to_string()))
        }
    }

    async fn promote_unchecked(&self, message_id: &MessageId) -> Result<(MessageId, Message)> {
        // Create a new message (zero value message) for which one tip would be the actual message
        let tips = self.get_tips().await?;
        let promote_message = Message::builder()
            .with_network_id(self.get_network_id().await?)
            .with_parent1(*message_id)
            .with_parent2(tips.0)
            .finish()
            .map_err(|_| Error::TransactionError)?;

        let message_id = self.post_message(&promote_message).await?;
        Ok((message_id, promote_message))
    }

    //////////////////////////////////////////////////////////////////////
    // High level API
    //////////////////////////////////////////////////////////////////////

    /// A generic send function for easily sending transaction or indexation messages.
    pub fn send(&self) -> SendBuilder<'_> {
        SendBuilder::new(self)
    }

    /// Return a valid unspent address.
    pub fn get_unspent_address<'a>(&'a self, seed: &'a Seed) -> GetUnspentAddressBuilder<'a> {
        GetUnspentAddressBuilder::new(self, seed)
    }

    /// Return a list of addresses from the seed regardless of their validity.
    pub fn find_addresses<'a>(&'a self, seed: &'a Seed) -> GetAddressesBuilder<'a> {
        GetAddressesBuilder::new(self, seed)
    }

    /// Find all messages by provided message IDs and/or indexation_keys.
    pub async fn find_messages(&self, indexation_keys: &[String], message_ids: &[MessageId]) -> Result<Vec<Message>> {
        let mut messages = Vec::new();

        // Use a `HashSet` to prevent duplicate message_ids.
        let mut message_ids_to_query = HashSet::<MessageId>::new();

        // Collect the `MessageId` in the HashSet.
        for message_id in message_ids {
            message_ids_to_query.insert(message_id.to_owned());
        }

        // Use `get_message().index()` API to get the message ID first,
        // then collect the `MessageId` in the HashSet.
        for index in indexation_keys {
            let message_ids = self.get_message().index(&index).await?;
            for message_id in message_ids.iter() {
                message_ids_to_query.insert(message_id.to_owned());
            }
        }

        // Use `get_message().data()` API to get the `Message`.
        for message_id in message_ids_to_query {
            let message = self.get_message().data(&message_id).await.unwrap();
            messages.push(message);
        }

        Ok(messages)
    }

    /// Return the balance for a provided seed and its wallet chain account index.
    /// Addresses with balance must be consecutive, so this method will return once it encounters a zero
    /// balance address.
    pub fn get_balance<'a>(&'a self, seed: &'a Seed) -> GetBalanceBuilder<'a> {
        GetBalanceBuilder::new(self, seed)
    }

    /// Return the balance in iota for the given addresses; No seed or security level needed to do this
    /// since we are only checking and already know the addresses.
    pub async fn get_address_balances(&self, addresses: &[Bech32Address]) -> Result<Vec<BalanceForAddressResponse>> {
        let mut address_balance_pairs = Vec::new();
        for address in addresses {
            let balance_response = self.get_address().balance(&address).await?;
            address_balance_pairs.push(balance_response);
        }
        Ok(address_balance_pairs)
    }

    /// Retries (promotes or reattaches) a message for provided message id. Message should only be
    /// retried only if they are valid and haven't been confirmed for a while.
    pub async fn retry(&self, message_id: &MessageId) -> Result<(MessageId, Message)> {
        // Get the metadata to check if it needs to promote or reattach
        let message_metadata = self.get_message().metadata(message_id).await?;
        if message_metadata.should_promote.unwrap_or(false) {
            self.promote_unchecked(message_id).await
        } else if message_metadata.should_reattach.unwrap_or(false) {
            self.reattach_unchecked(message_id).await
        } else {
            Err(Error::NoNeedPromoteOrReattach(message_id.to_string()))
        }
    }
}

/// Hash the network id str from the nodeinfo to an u64 for the messageBuilder
pub fn hash_network(network_id: &str) -> u64 {
    let mut hasher = VarBlake2b::new(32).unwrap();
    hasher.update(network_id.as_bytes());
    let mut result: [u8; 32] = [0; 32];
    hasher.finalize_variable(|res| {
        result = res.try_into().unwrap();
    });
    u64::from_le_bytes(result[0..8].try_into().unwrap())
}<|MERGE_RESOLUTION|>--- conflicted
+++ resolved
@@ -464,18 +464,11 @@
         let mut url = self.get_node()?;
         url.set_path("api/v1/messages");
 
-<<<<<<< HEAD
-        let message: MessageJson = message.into();
-=======
->>>>>>> 2f7a9e51
         let mut timeout = self.get_timeout(Api::PostMessage);
         if self.network_info.read().unwrap().local_pow {
             timeout = self.get_timeout(Api::PostMessageWithRemotePow);
         }
-<<<<<<< HEAD
-=======
         let message = MessageDto::try_from(message).expect("Can't convert message into json");
->>>>>>> 2f7a9e51
         let resp = self
             .client
             .post(url)
