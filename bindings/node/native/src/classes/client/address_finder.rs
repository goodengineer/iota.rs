--- conflicted
+++ resolved
@@ -70,13 +70,7 @@
                 if let Some(range) = &ref_.range {
                     getter = getter.with_range(range.clone());
                 }
-<<<<<<< HEAD
                 getter.get_all().map(|addresses| {
-                    // let addresses: Vec<(String, bool)> = addresses.iter().map(|(a, i)| (a.to_bech32(), *i)).collect();
-=======
-                getter.finish().map(|addresses| {
-                    let addresses: Vec<(String, bool)> = addresses.iter().map(|(a, i)| (a.to_bech32(), *i)).collect();
->>>>>>> f166267d
                     serde_json::to_string(&addresses).unwrap()
                 })
             };
