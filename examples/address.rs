--- conflicted
+++ resolved
@@ -13,11 +13,7 @@
         .unwrap();
 
     let seed = Seed::from_ed25519_bytes(
-<<<<<<< HEAD
-        &hex::decode("256a818b2aac458941f7274985a410e57fb750f3a3a67969ece5bd9ae7eef5b2").unwrap(),
-=======
         &hex::decode("256a818b2aac458941f7274985a410e57fb750f3a3a67969ece5bd9ae7eef5b3").unwrap(),
->>>>>>> 5334da74
     )
     .unwrap(); // Insert your seed
 
